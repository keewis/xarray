--- conflicted
+++ resolved
@@ -29,19 +29,12 @@
         - libhdf5-serial-dev
         - netcdf-bin
         - libnetcdf-dev
-<<<<<<< HEAD
   - python: 3.6
     env: CONDA_ENV=py36-dask-dev
   - python: 3.6
     env: CONDA_ENV=py36-pandas-dev
-=======
-  - python: 3.5
-    env: CONDA_ENV=py35-dask-dev
-  - python: 3.5
-    env: CONDA_ENV=py35-pandas-dev
   - python: 3.5
     env: CONDA_ENV=py35-condaforge-rc
->>>>>>> 601c2625
   allow_failures:
   - python: 3.6
     env: CONDA_ENV=py36-pydap
@@ -52,19 +45,12 @@
         - libhdf5-serial-dev
         - netcdf-bin
         - libnetcdf-dev
-<<<<<<< HEAD
   - python: 3.6
     env: CONDA_ENV=py36-dask-dev
   - python: 3.6
     env: CONDA_ENV=py36-pandas-dev
-=======
-  - python: 3.5
-    env: CONDA_ENV=py35-dask-dev
-  - python: 3.5
-    env: CONDA_ENV=py35-pandas-dev
   - python: 3.5
     env: CONDA_ENV=py35-condaforge-rc
->>>>>>> 601c2625
 
 before_install:
   - if [[ "$TRAVIS_PYTHON_VERSION" == "2.7" ]]; then
