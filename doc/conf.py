--- conflicted
+++ resolved
@@ -221,11 +221,7 @@
 
 # List of patterns, relative to source directory, that match files and
 # directories to ignore when looking for source files.
-<<<<<<< HEAD
-exclude_patterns = ["_build", "**.ipynb_checkpoints", "_contents"]
-=======
-exclude_patterns = ["_build", "debug.ipynb", "**.ipynb_checkpoints"]
->>>>>>> 3bb00ad7
+exclude_patterns = ["_build", "debug.ipynb", "**.ipynb_checkpoints", "_contents"]
 
 
 # The name of the Pygments (syntax highlighting) style to use.
